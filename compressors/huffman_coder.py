--- conflicted
+++ resolved
@@ -2,19 +2,8 @@
 from typing import Any, Tuple
 import heapq
 from functools import total_ordering
-<<<<<<< HEAD
-from compressors.prefix_free_compressors import (
-    PrefixFreeTree,
-    PrefixFreeTreeDecoder,
-    PrefixFreeTreeEncoder,
-    PrefixFreeTreeNode,
-)
-from core.prob_dist import ProbabilityDist, get_mean_log_prob
-import unittest
-=======
 from compressors.prefix_free_compressors import PrefixFreeTree, PrefixFreeEncoder, PrefixFreeDecoder
 from core.prob_dist import ProbabilityDist
->>>>>>> 7f255cfb
 import numpy as np
 from utils.bitarray_utils import BitArray
 from utils.test_utils import get_random_data_block, try_lossless_compression
@@ -93,11 +82,12 @@
 
 
 class HuffmanEncoder(PrefixFreeEncoder):
-    '''
+    """
     PrefixFreeEncoder already has a encode_block function to encode the symbols once we define a encode_symbol function
     for the particular compressor.
     PrefixFreeTree provides encode_symbol given a PrefixFreeTree
-    '''
+    """
+
     def __init__(self, prob_dist: ProbabilityDist):
         self.tree = HuffmanTree(prob_dist)
 
@@ -106,11 +96,12 @@
 
 
 class HuffmanDecoder(PrefixFreeDecoder):
-    '''
+    """
     PrefixFreeDecoder already has a decode_block function to decode the symbols once we define a decode_symbol function
     for the particular compressor.
     PrefixFreeTree provides decode_symbol given a PrefixFreeTree
-    '''
+    """
+
     def __init__(self, prob_dist: ProbabilityDist):
         self.tree = HuffmanTree(prob_dist)
 
